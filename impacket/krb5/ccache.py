# SECUREAUTH LABS. Copyright 2018 SecureAuth Corporation. All rights reserved.
#
# This software is provided under under a slightly modified version
# of the Apache Software License. See the accompanying LICENSE file
# for more information.
#
# Author: Alberto Solino (@agsolino)
#
# Description:
#   Kerberos Credential Cache format implementation
#   based on file format described at:
#   https://repo.or.cz/w/krb5dissect.git/blob_plain/HEAD:/ccache.txt
#   Pretty lame and quick implementation, not a fun thing to do
#   Contribution is welcome to make it the right way
#
from __future__ import division
from __future__ import print_function
from datetime import datetime
from struct import pack, unpack, calcsize
from six import b

from pyasn1.codec.der import decoder, encoder
from pyasn1.type.univ import noValue
from binascii import hexlify

from impacket.structure import Structure
from impacket.krb5 import crypto, constants, types
from impacket.krb5.asn1 import AS_REP, seq_set, TGS_REP, EncTGSRepPart, EncASRepPart, Ticket, KRB_CRED, \
    EncKrbCredPart, KrbCredInfo, seq_set_iter
from impacket.krb5.types import KerberosTime
from impacket import LOG

DELTA_TIME = 1

class Header(Structure):
    structure = (
        ('tag','!H=0'),
        ('taglen','!H=0'),
        ('_tagdata','_-tagdata','self["taglen"]'),
        ('tagdata',':'),
    )

class DeltaTime(Structure):
    structure = (
        ('time_offset','!L=0'),
        ('usec_offset','!L=0'),
    )

class CountedOctetString(Structure):
    structure = (
        ('length','!L=0'),
        ('_data','_-data','self["length"]'),
        ('data',':'),
    )

    def prettyPrint(self, indent=''):
        return "%s%s" % (indent, hexlify(self['data']))

class KeyBlock(Structure):
    structure = (
        ('keytype','!H=0'),
        ('etype','!H=0'),
        ('keylen','!H=0'),
        ('_keyvalue','_-keyvalue','self["keylen"]'),
        ('keyvalue',':'),
    )

    def prettyPrint(self):
        return "Key: (0x%x)%s" % (self['keytype'], hexlify(self['keyvalue']))

class Times(Structure):
    structure = (
        ('authtime','!L=0'),
        ('starttime','!L=0'),
        ('endtime','!L=0'),
        ('renew_till','!L=0'),
    )
    def prettyPrint(self, indent = ''):
        print(("%sAuth : %s" % (indent, datetime.fromtimestamp(self['authtime']).isoformat())))
        print(("%sStart: %s" % (indent, datetime.fromtimestamp(self['starttime']).isoformat())))
        print(("%sEnd  : %s" % (indent, datetime.fromtimestamp(self['endtime']).isoformat())))
        print(("%sRenew: %s" % (indent, datetime.fromtimestamp(self['renew_till']).isoformat())))

class Address(Structure):
    structure = (
        ('addrtype','!H=0'),
        ('addrdata',':', CountedOctetString),
    )

class AuthData(Structure):
    structure = (
        ('authtype','!H=0'),
        ('authdata',':', CountedOctetString),
    )

class Principal:
    class PrincipalHeader(Structure):
        structure = (
            ('name_type','!L=0'),
            ('num_components','!L=0'),
        )
    def __init__(self, data=None):
        self.components = []
        self.realm = None
        if data is not None:
            self.header = self.PrincipalHeader(data)
            data = data[len(self.header):]
            self.realm = CountedOctetString(data)
            data = data[len(self.realm):]
            self.components = []
            for component in range(self.header['num_components']):
                comp = CountedOctetString(data)
                data = data[len(comp):]
                self.components.append(comp)
        else:
            self.header = self.PrincipalHeader()

    def __len__(self):
        totalLen = len(self.header) + len(self.realm)
        for i in self.components:
            totalLen += len(i)
        return totalLen

    def getData(self):
        data = self.header.getData() + self.realm.getData()
        for component in self.components:
            data += component.getData()
        return data

    def __str__(self):
        return self.getData()

    def prettyPrint(self):
        principal = b''
        for component in self.components:
<<<<<<< HEAD
            principal += component['data'] + '/'

=======
            if isinstance(component['data'], bytes) is not True:
                component = b(component['data'])
            else:
                component = component['data']
            principal += component + b'/'
        
>>>>>>> eaca9bee
        principal = principal[:-1]
        if isinstance(self.realm['data'], bytes):
            realm = self.realm['data']
        else:
            realm = b(self.realm['data'])
        principal += b'@' + realm
        return principal

    def fromPrincipal(self, principal):
        self.header['name_type'] = principal.type
        self.header['num_components'] = len(principal.components)
        octetString = CountedOctetString()
        octetString['length'] = len(principal.realm)
        octetString['data'] = principal.realm
        self.realm = octetString
        self.components = []
        for c in principal.components:
            octetString = CountedOctetString()
            octetString['length'] = len(c)
            octetString['data'] = c
            self.components.append(octetString)

    def toPrincipal(self):
        return types.Principal(self.prettyPrint(), type=self.header['name_type'])

class Credential:
    class CredentialHeader(Structure):
        structure = (
            ('client',':', Principal),
            ('server',':', Principal),
            ('key',':', KeyBlock),
            ('time',':', Times),
            ('is_skey','B=0'),
            ('tktflags','!L=0'),
            ('num_address','!L=0'),
        )

    def __init__(self, data=None):
        self.addresses = ()
        self.authData = ()
        self.header = None
        self.ticket = None
        self.secondTicket = None

        if data is not None:
            self.header = self.CredentialHeader(data)
            data = data[len(self.header):]
            self.addresses = []
            for address in range(self.header['num_address']):
                ad = Address(data)
                data = data[len(ad):]
                self.addresses.append(ad)
            num_authdata = unpack('!L', data[:4])[0]
            data = data[calcsize('!L'):]
            for authdata in range(num_authdata):
                ad = AuthData(data)
                data = data[len(ad):]
                self.authData.append(ad)
            self.ticket = CountedOctetString(data)
            data = data[len(self.ticket):]
            self.secondTicket = CountedOctetString(data)
            data = data[len( self.secondTicket):]
        else:
            self.header = self.CredentialHeader()

    def __getitem__(self, key):
        return self.header[key]

    def __setitem__(self, item, value):
        self.header[item] = value

    def getServerPrincipal(self):
        return self.header['server'].prettyPrint()

    def __len__(self):
        totalLen = len(self.header)
        for i in self.addresses:
            totalLen += len(i)
        totalLen += calcsize('!L')
        for i in self.authData:
            totalLen += len(i)
        totalLen += len(self.ticket)
        totalLen += len(self.secondTicket)
        return totalLen

    def dump(self):
        self.header.dump()

    def getData(self):
        data = self.header.getData()
        for i in self.addresses:
            data += i.getData()
        data += pack('!L', len(self.authData))
        for i in self.authData:
            data += i.getData()
        data += self.ticket.getData()
        data += self.secondTicket.getData()
        return data

    def __str__(self):
        return self.getData()

    def prettyPrint(self, indent=''):
        print(("%sClient: %s" % (indent, self.header['client'].prettyPrint())))
        print(("%sServer: %s" % (indent, self.header['server'].prettyPrint())))
        print(("%s%s" % (indent, self.header['key'].prettyPrint())))
        print(("%sTimes: " % indent))
        self.header['time'].prettyPrint('\t\t')
        print(("%sSubKey: %s" % (indent, self.header['is_skey'])))
        print(("%sFlags: 0x%x" % (indent, self.header['tktflags'])))
        print(("%sAddresses: %d" % (indent, self.header['num_address'])))
        for address in self.addresses:
            address.prettyPrint('\t\t')
        print(("%sAuth Data: %d" % (indent, len(self.authData))))
        for ad in self.authData:
            ad.prettyPrint('\t\t')
        print(("%sTicket: %s" % (indent, self.ticket.prettyPrint())))
        print(("%sSecond Ticket: %s" % (indent, self.secondTicket.prettyPrint())))

    def toTGT(self):
        tgt_rep = AS_REP()
        tgt_rep['pvno'] = 5
        tgt_rep['msg-type'] = int(constants.ApplicationTagNumbers.AS_REP.value)
        tgt_rep['crealm'] = self['server'].realm['data']

        # Fake EncryptedData
        tgt_rep['enc-part'] = noValue
        tgt_rep['enc-part']['etype'] = 1
        tgt_rep['enc-part']['cipher'] = ''
        seq_set(tgt_rep, 'cname', self['client'].toPrincipal().components_to_asn1)
        ticket = types.Ticket()
        ticket.from_asn1(self.ticket['data'])
        seq_set(tgt_rep,'ticket', ticket.to_asn1)

        cipher = crypto._enctype_table[self['key']['keytype']]()

        tgt = dict()
        tgt['KDC_REP'] = encoder.encode(tgt_rep)
        tgt['cipher'] = cipher
        tgt['sessionKey'] = crypto.Key(cipher.enctype, self['key']['keyvalue'])
        return tgt

    def toTGS(self, newSPN=None):
        tgs_rep = TGS_REP()
        tgs_rep['pvno'] = 5
        tgs_rep['msg-type'] = int(constants.ApplicationTagNumbers.TGS_REP.value)
        tgs_rep['crealm'] = self['server'].realm['data']

        # Fake EncryptedData
        tgs_rep['enc-part'] = noValue
        tgs_rep['enc-part']['etype'] = 1
        tgs_rep['enc-part']['cipher'] = ''
        seq_set(tgs_rep, 'cname', self['client'].toPrincipal().components_to_asn1)
        ticket = types.Ticket()
        ticket.from_asn1(self.ticket['data'])
        if newSPN is not None:
            if newSPN.upper() != str(ticket.service_principal).upper():
                LOG.debug('Changing sname from %s to %s and hoping for the best' % (ticket.service_principal, newSPN) )
                ticket.service_principal = types.Principal(newSPN, type=int(ticket.service_principal.type))
        seq_set(tgs_rep,'ticket', ticket.to_asn1)

        cipher = crypto._enctype_table[self['key']['keytype']]()

        tgs = dict()
        tgs['KDC_REP'] = encoder.encode(tgs_rep)
        tgs['cipher'] = cipher
        tgs['sessionKey'] = crypto.Key(cipher.enctype, self['key']['keyvalue'])
        return tgs

class CCache:
    class MiniHeader(Structure):
        structure = (
            ('file_format_version','!H=0x0504'),
            ('headerlen','!H=12'),
        )

    def __init__(self, data = None):
        self.headers = None
        self.principal = None
        self.credentials = []
        self.miniHeader = None
        if data is not None:
            miniHeader = self.MiniHeader(data)
            data = data[len(miniHeader.getData()):]

            headerLen = miniHeader['headerlen']

            self.headers = []
            while headerLen > 0:
                header = Header(data)
                self.headers.append(header)
                headerLen -= len(header)
                data = data[len(header):]

            # Now the primary_principal
            self.principal = Principal(data)

            data = data[len(self.principal):]

            # Now let's parse the credentials
            self.credentials = []
            while len(data) > 0:
                cred = Credential(data)
                if cred['server'].prettyPrint().find(b'krb5_ccache_conf_data') < 0:
                    self.credentials.append(cred)
                data = data[len(cred.getData()):]

    def getData(self):
        data = self.MiniHeader().getData()
        for header in self.headers:
            data += header.getData()
        data += self.principal.getData()
        for credential in self.credentials:
            data += credential.getData()
        return data

    def getCredential(self, server, anySPN=True):
        for c in self.credentials:
            if c['server'].prettyPrint().upper() == b(server.upper()) or c['server'].prettyPrint().upper().split(b'@')[0] == b(server.upper())\
                    or c['server'].prettyPrint().upper().split(b'@')[0] == b(server.upper().split('@')[0]):
                LOG.debug('Returning cached credential for %s' % c['server'].prettyPrint().upper())
                return c
        LOG.debug('SPN %s not found in cache' % server.upper())
        if anySPN is True:
            LOG.debug('AnySPN is True, looking for another suitable SPN')
            for c in self.credentials:
                # Let's search for any TGT/TGS that matches the server w/o the SPN's service type/port, returns
                # the first one
                if c['server'].prettyPrint().find(b'/') >=0:
                    # Let's take the port out for comparison
                    cachedSPN = (c['server'].prettyPrint().upper().split(b'/')[1].split(b'@')[0].split(b':')[0] + b'@' + c['server'].prettyPrint().upper().split(b'/')[1].split(b'@')[1])
                    searchSPN = '%s@%s' % (server.upper().split('/')[1].split('@')[0].split(':')[0],
                                               server.upper().split('/')[1].split('@')[1])
                    if cachedSPN == b(searchSPN):
                        LOG.debug('Returning cached credential for %s' % c['server'].prettyPrint().upper())
                        return c

        return None

    def toTimeStamp(self, dt, epoch=datetime(1970,1,1)):
        td = dt - epoch
        # return td.total_seconds()
        return int((td.microseconds + (td.seconds + td.days * 24 * 3600) * 10**6) // 1e6)

    def reverseFlags(self, flags):
        result = 0
        if isinstance(flags, str):
            flags = flags[1:-2]
        for i,j in enumerate(reversed(flags)):
            if j != 0:
                result += j << i
        return result

    def fromTGT(self, tgt, oldSessionKey, sessionKey):
        self.headers = []
        header = Header()
        header['tag'] = 1
        header['taglen'] = 8
        header['tagdata'] = b'\xff\xff\xff\xff\x00\x00\x00\x00'
        self.headers.append(header)

        decodedTGT = decoder.decode(tgt, asn1Spec = AS_REP())[0]

        tmpPrincipal = types.Principal()
        tmpPrincipal.from_asn1(decodedTGT, 'crealm', 'cname')
        self.principal = Principal()
        self.principal.fromPrincipal(tmpPrincipal)

        # Now let's add the credential
        cipherText = decodedTGT['enc-part']['cipher']

        cipher = crypto._enctype_table[decodedTGT['enc-part']['etype']]

        # Key Usage 3
        # AS-REP encrypted part (includes TGS session key or
        # application session key), encrypted with the client key
        # (Section 5.4.2)
        plainText = cipher.decrypt(oldSessionKey, 3, cipherText)

        encASRepPart = decoder.decode(plainText, asn1Spec = EncASRepPart())[0]
        credential = Credential()
        server = types.Principal()
        server.from_asn1(encASRepPart, 'srealm', 'sname')
        tmpServer = Principal()
        tmpServer.fromPrincipal(server)

        credential['client'] = self.principal
        credential['server'] = tmpServer
        credential['is_skey'] = 0

        credential['key'] = KeyBlock()
        credential['key']['keytype'] = int(encASRepPart['key']['keytype'])
        credential['key']['keyvalue'] = encASRepPart['key']['keyvalue'].asOctets()
        credential['key']['keylen'] = len(credential['key']['keyvalue'])

        credential['time'] = Times()
        credential['time']['authtime'] = self.toTimeStamp(types.KerberosTime.from_asn1(encASRepPart['authtime']))
        credential['time']['starttime'] = self.toTimeStamp(types.KerberosTime.from_asn1(encASRepPart['starttime']))
        credential['time']['endtime'] = self.toTimeStamp(types.KerberosTime.from_asn1(encASRepPart['endtime']))
        credential['time']['renew_till'] = self.toTimeStamp(types.KerberosTime.from_asn1(encASRepPart['renew-till']))

        flags = self.reverseFlags(encASRepPart['flags'])
        credential['tktflags'] = flags

        credential['num_address'] = 0
        credential.ticket = CountedOctetString()
        credential.ticket['data'] = encoder.encode(decodedTGT['ticket'].clone(tagSet=Ticket.tagSet, cloneValueFlag=True))
        credential.ticket['length'] = len(credential.ticket['data'])
        credential.secondTicket = CountedOctetString()
        credential.secondTicket['data'] = b''
        credential.secondTicket['length'] = 0
        self.credentials.append(credential)

    def fromTGS(self, tgs, oldSessionKey, sessionKey):
        self.headers = []
        header = Header()
        header['tag'] = 1
        header['taglen'] = 8
        header['tagdata'] = b'\xff\xff\xff\xff\x00\x00\x00\x00'
        self.headers.append(header)

        decodedTGS = decoder.decode(tgs, asn1Spec = TGS_REP())[0]

        tmpPrincipal = types.Principal()
        tmpPrincipal.from_asn1(decodedTGS, 'crealm', 'cname')
        self.principal = Principal()
        self.principal.fromPrincipal(tmpPrincipal)

        # Now let's add the credential
        cipherText = decodedTGS['enc-part']['cipher']

        cipher = crypto._enctype_table[decodedTGS['enc-part']['etype']]

        # Key Usage 8
        # TGS-REP encrypted part (includes application session
        # key), encrypted with the TGS session key (Section 5.4.2)
        plainText = cipher.decrypt(oldSessionKey, 8, cipherText)

        encTGSRepPart = decoder.decode(plainText, asn1Spec = EncTGSRepPart())[0]

        credential = Credential()
        server = types.Principal()
        server.from_asn1(encTGSRepPart, 'srealm', 'sname')
        tmpServer = Principal()
        tmpServer.fromPrincipal(server)

        credential['client'] = self.principal
        credential['server'] = tmpServer
        credential['is_skey'] = 0

        credential['key'] = KeyBlock()
        credential['key']['keytype'] = int(encTGSRepPart['key']['keytype'])
        credential['key']['keyvalue'] = encTGSRepPart['key']['keyvalue'].asOctets()
        credential['key']['keylen'] = len(credential['key']['keyvalue'])

        credential['time'] = Times()
        credential['time']['authtime'] = self.toTimeStamp(types.KerberosTime.from_asn1(encTGSRepPart['authtime']))
        credential['time']['starttime'] = self.toTimeStamp(types.KerberosTime.from_asn1(encTGSRepPart['starttime']))
        credential['time']['endtime'] = self.toTimeStamp(types.KerberosTime.from_asn1(encTGSRepPart['endtime']))
        credential['time']['renew_till'] = self.toTimeStamp(types.KerberosTime.from_asn1(encTGSRepPart['renew-till']))

        flags = self.reverseFlags(encTGSRepPart['flags'])
        credential['tktflags'] = flags

        credential['num_address'] = 0

        credential.ticket = CountedOctetString()
        credential.ticket['data'] = encoder.encode(decodedTGS['ticket'].clone(tagSet=Ticket.tagSet, cloneValueFlag=True))
        credential.ticket['length'] = len(credential.ticket['data'])
        credential.secondTicket = CountedOctetString()
        credential.secondTicket['data'] = b''
        credential.secondTicket['length'] = 0
        self.credentials.append(credential)

    @classmethod
    def loadFile(cls, fileName):
        f = open(fileName,'rb')
        data = f.read()
        f.close()
        return cls(data)

    def saveFile(self, fileName):
        f = open(fileName,'wb+')
        f.write(self.getData())
        f.close()

    def prettyPrint(self):
        print(("Primary Principal: %s" % self.principal.prettyPrint()))
        print("Credentials: ")
        for i, credential in enumerate(self.credentials):
<<<<<<< HEAD
            print "[%d]" % i
            credential.prettyPrint('\t')

    @classmethod
    def loadKirbiFile(cls, fileName):
        f = open(fileName, 'rb')
        data = f.read()
        f.close()
        ccache = cls()
        ccache.fromKRBCRED(data)
        return ccache

    def saveKirbiFile(self, fileName):
        f = open(fileName, 'wb+')
        f.write(self.toKRBCRED())
        f.close()

    def fromKRBCRED(self, encodedKrbCred):

        krbCred = decoder.decode(encodedKrbCred, asn1Spec=KRB_CRED())[0]
        encKrbCredPart = decoder.decode(krbCred['enc-part']['cipher'], asn1Spec=EncKrbCredPart())[0]
        krbCredInfo = encKrbCredPart['ticket-info'][0]

        self.setDefaultHeader()

        tmpPrincipal = types.Principal()
        tmpPrincipal.from_asn1(krbCredInfo, 'prealm', 'pname')
        self.principal = Principal()
        self.principal.fromPrincipal(tmpPrincipal)

        credential = Credential()
        server = types.Principal()
        server.from_asn1(krbCredInfo, 'srealm', 'sname')
        tmpServer = Principal()
        tmpServer.fromPrincipal(server)

        credential['client'] = self.principal
        credential['server'] = tmpServer
        credential['is_skey'] = 0

        credential['key'] = KeyBlock()
        credential['key']['keytype'] = int(krbCredInfo['key']['keytype'])
        credential['key']['keyvalue'] = str(krbCredInfo['key']['keyvalue'])
        credential['key']['keylen'] = len(credential['key']['keyvalue'])

        credential['time'] = Times()

        credential['time']['starttime'] = self.toTimeStamp(types.KerberosTime.from_asn1(krbCredInfo['starttime']))
        credential['time']['endtime'] = self.toTimeStamp(types.KerberosTime.from_asn1(krbCredInfo['endtime']))
        credential['time']['renew_till'] = self.toTimeStamp(types.KerberosTime.from_asn1(krbCredInfo['renew-till']))

        flags = self.reverseFlags(krbCredInfo['flags'])
        credential['tktflags'] = flags

        credential['num_address'] = 0
        credential.ticket = CountedOctetString()
        credential.ticket['data'] = encoder.encode(
            krbCred['tickets'][0].clone(tagSet=Ticket.tagSet, cloneValueFlag=True)
        )
        credential.ticket['length'] = len(credential.ticket['data'])
        credential.secondTicket = CountedOctetString()
        credential.secondTicket['data'] = ''
        credential.secondTicket['length'] = 0

        self.credentials.append(credential)

    def toKRBCRED(self):
        principal = self.principal
        credential = self.credentials[0]

        krbCredInfo = KrbCredInfo()

        krbCredInfo['key'] = noValue
        krbCredInfo['key']['keytype'] = credential['key']['keytype']
        krbCredInfo['key']['keyvalue'] = credential['key']['keyvalue']

        krbCredInfo['prealm'] = principal.realm.fields['data']

        krbCredInfo['pname'] = noValue
        krbCredInfo['pname']['name-type'] = principal.header['name_type']
        seq_set_iter(krbCredInfo['pname'], 'name-string', (principal.components[0].fields['data'],))

        krbCredInfo['flags'] = credential['tktflags']

        krbCredInfo['starttime'] = KerberosTime.to_asn1(datetime.utcfromtimestamp(credential['time']['starttime']))
        krbCredInfo['endtime'] = KerberosTime.to_asn1(datetime.utcfromtimestamp(credential['time']['endtime']))
        krbCredInfo['renew-till'] = KerberosTime.to_asn1(datetime.utcfromtimestamp(credential['time']['renew_till']))

        krbCredInfo['srealm'] = credential['server'].realm.fields['data']

        krbCredInfo['sname'] = noValue
        krbCredInfo['sname']['name-type'] = credential['server'].header['name_type']
        seq_set_iter(krbCredInfo['sname'], 'name-string',
                     (credential['server'].components[0].fields['data'], credential['server'].realm.fields['data']))

        encKrbCredPart = EncKrbCredPart()
        seq_set_iter(encKrbCredPart, 'ticket-info', (krbCredInfo,))

        krbCred = KRB_CRED()
        krbCred['pvno'] = 5
        krbCred['msg-type'] = 22

        krbCred['enc-part'] = noValue
        krbCred['enc-part']['etype'] = 0
        krbCred['enc-part']['cipher'] = encoder.encode(encKrbCredPart)

        ticket = decoder.decode(credential.ticket['data'], asn1Spec=Ticket())[0]
        seq_set_iter(krbCred, 'tickets', (ticket,))

        encodedKrbCred = encoder.encode(krbCred)

        return encodedKrbCred

    def setDefaultHeader(self):
        self.headers = []
        header = Header()
        header['tag'] = 1
        header['taglen'] = 8
        header['tagdata'] = '\xff\xff\xff\xff\x00\x00\x00\x00'
        self.headers.append(header)
=======
            print(("[%d]" % i))
            credential.prettyPrint('\t') 
>>>>>>> eaca9bee


if __name__ == '__main__':
    import os
    ccache = CCache.loadFile(os.getenv('KRB5CCNAME'))
    ccache.prettyPrint()<|MERGE_RESOLUTION|>--- conflicted
+++ resolved
@@ -133,17 +133,12 @@
     def prettyPrint(self):
         principal = b''
         for component in self.components:
-<<<<<<< HEAD
-            principal += component['data'] + '/'
-
-=======
             if isinstance(component['data'], bytes) is not True:
                 component = b(component['data'])
             else:
                 component = component['data']
             principal += component + b'/'
         
->>>>>>> eaca9bee
         principal = principal[:-1]
         if isinstance(self.realm['data'], bytes):
             realm = self.realm['data']
@@ -534,9 +529,8 @@
         print(("Primary Principal: %s" % self.principal.prettyPrint()))
         print("Credentials: ")
         for i, credential in enumerate(self.credentials):
-<<<<<<< HEAD
-            print "[%d]" % i
-            credential.prettyPrint('\t')
+            print(("[%d]" % i))
+            credential.prettyPrint('\t') 
 
     @classmethod
     def loadKirbiFile(cls, fileName):
@@ -653,12 +647,9 @@
         header = Header()
         header['tag'] = 1
         header['taglen'] = 8
-        header['tagdata'] = '\xff\xff\xff\xff\x00\x00\x00\x00'
+        header['tagdata'] = b'\xff\xff\xff\xff\x00\x00\x00\x00'
         self.headers.append(header)
-=======
-            print(("[%d]" % i))
-            credential.prettyPrint('\t') 
->>>>>>> eaca9bee
+
 
 
 if __name__ == '__main__':
