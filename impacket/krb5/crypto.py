--- conflicted
+++ resolved
@@ -51,7 +51,6 @@
 from Cryptodome.Cipher import AES, DES3, ARC4, DES
 from Cryptodome.Hash import HMAC, MD4, MD5, SHA
 from Cryptodome.Protocol.KDF import PBKDF2
-<<<<<<< HEAD
 
 from functools import reduce
 
@@ -59,14 +58,6 @@
 def get_random_bytes(lenBytes):
     # We don't really need super strong randomness here to use PyCrypto.Random
     return urandom(lenBytes)
-=======
-
-
-def get_random_bytes(lenBytes):
-    # We don't really need super strong randomness here to use PyCryptodome.Random
-    return "".join([random.choice(string.digits+string.letters) for i in xrange(lenBytes)])
->>>>>>> 97d36f0d
-
 
 class Enctype(object):
     DES_CRC = 1
