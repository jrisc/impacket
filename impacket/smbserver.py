--- conflicted
+++ resolved
@@ -4646,14 +4646,6 @@
     def getRegisteredNamedPipes(self):
         return self.__server.getRegisteredNamedPipes()
 
-<<<<<<< HEAD
-    def addShare(self, shareName, sharePath, shareComment='', shareType = '0', readOnly = 'no'):
-        self.__smbConfig.add_section(shareName)
-        self.__smbConfig.set(shareName, 'comment', shareComment)
-        self.__smbConfig.set(shareName, 'read only', readOnly)
-        self.__smbConfig.set(shareName, 'share type', shareType)
-        self.__smbConfig.set(shareName, 'path', sharePath)
-=======
     def addShare(self, shareName, sharePath, shareComment='', shareType = 0, readOnly = 'no'):
         share = shareName.upper()
         self.__smbConfig.add_section(share)
@@ -4661,7 +4653,6 @@
         self.__smbConfig.set(share, 'read only', readOnly)
         self.__smbConfig.set(share, 'share type', shareType)
         self.__smbConfig.set(share, 'path', sharePath)
->>>>>>> 8c2ab38a
         self.__server.setServerConfig(self.__smbConfig)
         self.__srvsServer.setServerConfig(self.__smbConfig)
         self.__server.processConfigFile()
