--- conflicted
+++ resolved
@@ -180,24 +180,16 @@
             # The user doesn't have UF_DONT_REQUIRE_PREAUTH set
             raise Exception('User %s doesn\'t have UF_DONT_REQUIRE_PREAUTH set' % userName)
 
-<<<<<<< HEAD
-
-        # Let's output the TGT enc-part/cipher in John format, in case somebody wants to use it.
-        return '$krb5asrep$%d$%s@%s:%s$%s' % ( asRep['enc-part']['etype'], clientName, domain,
-                                               hexlify(asRep['enc-part']['cipher'].asOctets()[:16]).decode(),
-                                               hexlify(asRep['enc-part']['cipher'].asOctets()[16:]).decode())
-=======
         if self.__outputFormat == 'john':
             # Let's output the TGT enc-part/cipher in John format, in case somebody wants to use it.
             return '$krb5asrep$%s@%s:%s$%s' % (clientName, domain,
-                                               hexlify(asRep['enc-part']['cipher'].asOctets()[:16]),
-                                               hexlify(asRep['enc-part']['cipher'].asOctets()[16:]))
+                                               hexlify(asRep['enc-part']['cipher'].asOctets()[:16]).decode(),
+                                               hexlify(asRep['enc-part']['cipher'].asOctets()[16:]).decode())
         else:
             # Let's output the TGT enc-part/cipher in Hashcat format, in case somebody wants to use it.
             return '$krb5asrep$%d$%s@%s:%s$%s' % ( asRep['enc-part']['etype'], clientName, domain,
-                                                   hexlify(asRep['enc-part']['cipher'].asOctets()[:16]),
-                                                   hexlify(asRep['enc-part']['cipher'].asOctets()[16:]))
->>>>>>> 37cee525
+                                                   hexlify(asRep['enc-part']['cipher'].asOctets()[:16]).decode(),
+                                                   hexlify(asRep['enc-part']['cipher'].asOctets()[16:]).decode())
 
     @staticmethod
     def outputTGT(entry, fd=None):
@@ -317,24 +309,8 @@
             print('\n\n')
 
             if self.__requestTGT is True:
-<<<<<<< HEAD
-                # Get a TGT for the current user
-                if self.__outputFileName is not None:
-                    fd = open(self.__outputFileName, 'w+')
-                else:
-                    fd = None
-                for answer in answers:
-                    try:
-                        entry = self.getTGT(answer[0])
-                        self.outputTGT(entry,fd)
-                    except Exception as e:
-                        logging.error('%s' % str(e))
-                if fd is not None:
-                    fd.close()
-=======
                 usernames = [answer[0] for answer in answers]
                 self.request_multiple_TGTs(usernames)
->>>>>>> 37cee525
 
         else:
             print("No entries found!")
@@ -400,7 +376,6 @@
 
     if len(sys.argv)==1:
         parser.print_help()
-<<<<<<< HEAD
         print("\nThere are a few modes for using this script")
         print("\n1. Get a TGT for a user:")
         print("\n\tGetNPUsers.py contoso.com/john.doe -no-pass")
@@ -412,22 +387,9 @@
               "it will require you to have emily\'s password. (If you don\'t specify it, it will be asked by the script)")
         print("\n3. Request TGTs for all users")
         print("\n\tGetNPUsers.py contoso.com/emily:password -request or GetNPUsers.py contoso.com/emily")
-=======
-        print "\nThere are a few modes for using this script"
-        print "\n1. Get a TGT for a user:"
-        print "\n\tGetNPUsers.py contoso.com/john.doe -no-pass"
-        print "\nFor this operation you don\'t need john.doe\'s password. It is important tho, to specify -no-pass in the script, " \
-              "\notherwise a badpwdcount entry will be added to the user"
-        print "\n2. Get a list of users with UF_DONT_REQUIRE_PREAUTH set"
-        print "\n\tGetNPUsers.py contoso.com/emily:password or GetNPUsers.py contoso.com/emily"
-        print "\nThis will list all the users in the contoso.com domain that have UF_DONT_REQUIRE_PREAUTH set. \nHowever " \
-              "it will require you to have emily\'s password. (If you don\'t specify it, it will be asked by the script)"
-        print "\n3. Request TGTs for all users"
-        print "\n\tGetNPUsers.py contoso.com/emily:password -request or GetNPUsers.py contoso.com/emily"
-        print "\n4. Request TGTs for users in a file"
-        print "\n\tGetNPUsers.py contoso.com/ -no-pass -usersfile users.txt"
-        print "\nFor this operation you don\'t need credentials."
->>>>>>> 37cee525
+        print("\n4. Request TGTs for users in a file")
+        print("\n\tGetNPUsers.py contoso.com/ -no-pass -usersfile users.txt")
+        print("\nFor this operation you don\'t need credentials.")
         sys.exit(1)
 
     options = parser.parse_args()
