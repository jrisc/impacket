#!/usr/bin/env python
# Impacket - Collection of Python classes for working with network protocols.
#
# SECUREAUTH LABS. Copyright (C) 2021 SecureAuth Corporation. All rights reserved.
#
# This software is provided under a slightly modified version
# of the Apache Software License. See the accompanying LICENSE file
# for more information.
#
# Description:
<<<<<<< HEAD
#  	This script is an alternative to smbpasswd tool and intended to be used
#  	for changing passwords remotely over SMB (MSRPC-SAMR). It can perform the
#  	password change when the current password is expired, and supports NTLM
#  	hashes as a new password value instead of a plaintext value. As for the
#  	latter approach the new password is flagged as expired after the change
#  	due to how SamrChangePasswordUser function works.
#
# 	Examples:
#  		smbpasswd.py j.doe@192.168.1.11
#  		smbpasswd.py contoso.local/j.doe@DC1 -hashes :fc525c9683e8fe067095ba2ddc971889
#  		smbpasswd.py contoso.local/j.doe:'Passw0rd!'@DC1 -newpass 'N3wPassw0rd!'
#  		smbpasswd.py contoso.local/j.doe:'Passw0rd!'@DC1 -newhashes :126502da14a98b58f2c319b81b3a49cb
#
# Author:
# 	@snovvcrash
#  	@bransh
#
# References:
#  	https://snovvcrash.github.io/2020/10/31/pretending-to-be-smbpasswd-with-impacket.html
#  	https://github.com/samba-team/samba/blob/master/source3/utils/smbpasswd.c
#  	https://github.com/SecureAuthCorp/impacket/pull/381
#  	https://docs.microsoft.com/en-us/openspecs/windows_protocols/ms-samr/acb3204a-da8b-478e-9139-1ea589edb880
#  	https://docs.microsoft.com/en-us/openspecs/windows_protocols/ms-samr/9699d8ca-e1a4-433c-a8c3-d7bebeb01476
=======
# 	This script is an alternative to smbpasswd tool and intended to be used
# 	for changing expired passwords remotely over SMB (MSRPC-SAMR).
#
# 	Examples:
# 		smbpasswd.py j.doe@PC01.megacorp.local
# 		smbpasswd.py j.doe:'Passw0rd!'@10.10.13.37 -newpass 'N3wPassw0rd!'
# 		smbpasswd.py -hashes :fc525c9683e8fe067095ba2ddc971889 j.doe@10.10.13.37 -newpass 'N3wPassw0rd!'
#
# Author:
# 	Sam Freeside (@snovvcrash)
#
# References:
# 	- https://snovvcrash.github.io/2020/10/31/pretending-to-be-smbpasswd-with-impacket.html
#  	- https://github.com/samba-team/samba/blob/master/source3/utils/smbpasswd.c
#  	- https://docs.microsoft.com/en-us/openspecs/windows_protocols/ms-samr/acb3204a-da8b-478e-9139-1ea589edb880
>>>>>>> c7bc76f8
#

import sys
import logging
from getpass import getpass
from argparse import ArgumentParser

from impacket import version
from impacket.examples import logger
from impacket.examples.utils import parse_target
from impacket.dcerpc.v5 import transport, samr


class SMBPasswd:

	def __init__(self, domain, username, oldPassword, newPassword, oldPwdHashLM, oldPwdHashNT, newPwdHashLM, newPwdHashNT, hostname):
		self.domain = domain
		self.username = username
		self.oldPassword = oldPassword
		self.newPassword = newPassword
		self.oldPwdHashLM = oldPwdHashLM
		self.oldPwdHashNT = oldPwdHashNT
		self.newPwdHashLM = newPwdHashLM
		self.newPwdHashNT = newPwdHashNT
		self.hostname = hostname
		self.dce = None

	def connect(self, anonymous=False):
		rpctransport = transport.SMBTransport(self.hostname, filename=r'\samr')
		if anonymous:
			rpctransport.set_credentials(username='', password='', domain='', lmhash='', nthash='', aesKey='')
		else:
			rpctransport.set_credentials(self.username, self.oldPassword, self.domain, self.oldPwdHashLM, self.oldPwdHashNT, aesKey='')

		self.dce = rpctransport.get_dce_rpc()
		self.dce.connect()
		self.dce.bind(samr.MSRPC_UUID_SAMR)

	def hSamrUnicodeChangePasswordUser2(self):
		try:
			resp = samr.hSamrUnicodeChangePasswordUser2(self.dce, '\x00', self.username, self.oldPassword, self.newPassword, self.oldPwdHashLM, self.oldPwdHashNT)
		except Exception as e:
			if 'STATUS_PASSWORD_RESTRICTION' in str(e):
				logging.critical('Some password update rule has been violated. For example, the password may not meet length criteria.')
			else:
				raise e
		else:
			if resp['ErrorCode'] == 0:
				logging.info('Password was changed successfully.')
			else:
				logging.error('Non-zero return code, something weird happened.')
				resp.dump()

	def hSamrChangePasswordUser(self):
		serverHandle = samr.hSamrConnect(self.dce, self.hostname + '\x00')['ServerHandle']
		domainSID = samr.hSamrLookupDomainInSamServer(self.dce, serverHandle, self.domain)['DomainId']
		domainHandle = samr.hSamrOpenDomain(self.dce, serverHandle, domainId=domainSID)['DomainHandle']   
		userRID = samr.hSamrLookupNamesInDomain(self.dce, domainHandle, (self.username,))['RelativeIds']['Element'][0]
		userHandle = samr.hSamrOpenUser(self.dce, domainHandle, userId=userRID)['UserHandle']

		try:
			resp = samr.hSamrChangePasswordUser(self.dce, userHandle, self.oldPassword, newPassword='', oldPwdHashNT=self.oldPwdHashNT,
                                                newPwdHashLM=self.newPwdHashLM, newPwdHashNT=self.newPwdHashNT)
		except Exception as e:
			if 'STATUS_PASSWORD_RESTRICTION' in str(e):
				logging.critical('Some password update rule has been violated. For example, the password history policy may prohibit the use of recent passwords.')
			else:
				raise e
		else:
			if resp['ErrorCode'] == 0:
				logging.info('NTLM hashes were changed successfully.')
			else:
				logging.error('Non-zero return code, something weird happened.')
				resp.dump()


def init_logger(options):
	logger.init(options.ts)
	if options.debug is True:
		logging.getLogger().setLevel(logging.DEBUG)
		logging.debug(version.getInstallationPath())
	else:
		logging.getLogger().setLevel(logging.INFO)


def parse_args():
	parser = ArgumentParser(description='Change password over SMB.')

	parser.add_argument('target', action='store', help='[[domain/]username[:password]@]<targetName or address>')
	parser.add_argument('-ts', action='store_true', help='adds timestamp to every logging output')
	parser.add_argument('-debug', action='store_true', help='turn DEBUG output ON')
	group = parser.add_mutually_exclusive_group()
	group.add_argument('-newpass', action='store', default=None, help='new SMB password')
	group.add_argument('-newhashes', action='store', default=None, metavar='LMHASH:NTHASH', help='new NTLM hashes, format is LMHASH:NTHASH '
                                                                           '(the user will be asked to change their password at next logon)')
	group = parser.add_argument_group('authentication')
	group.add_argument('-hashes', action='store', default=None, metavar='LMHASH:NTHASH', help='NTLM hashes, format is LMHASH:NTHASH')

	return parser.parse_args()


if __name__ == '__main__':
	print(version.BANNER)

	options = parse_args()
	init_logger(options)

	domain, username, oldPassword, address = parse_target(options.target)

	if domain is None:
		domain = 'Builtin'

	if options.hashes is not None:
		try:
			oldPwdHashLM, oldPwdHashNT = options.hashes.split(':')
		except ValueError:
			logging.critical('Wrong hashes string format. For more information run with --help option.')
			sys.exit(1)
	else:
		oldPwdHashLM = ''
		oldPwdHashNT = ''

	if oldPassword == '' and oldPwdHashNT == '':
		oldPassword = getpass('Current SMB password: ')

	if options.newhashes is not None:
		try:
			newPwdHashLM, newPwdHashNT = options.newhashes.split(':')
		except ValueError:
			logging.critical('Wrong new hashes string format. For more information run with --help option.')
			sys.exit(1)
		newPassword = ''
	else:
		newPwdHashLM = ''
		newPwdHashNT = ''
		if options.newpass is None:
			newPassword = getpass('New SMB password: ')
			if newPassword != getpass('Retype new SMB password: '):
				logging.critical('Passwords do not match, try again.')
				sys.exit(1)
		else:
			newPassword = options.newpass

	smbpasswd = SMBPasswd(domain, username, oldPassword, newPassword, oldPwdHashLM, oldPwdHashNT, newPwdHashLM, newPwdHashNT, address)

	try:
		smbpasswd.connect()
	except Exception as e:
		if any(msg in str(e) for msg in ['STATUS_PASSWORD_MUST_CHANGE', 'STATUS_PASSWORD_EXPIRED']):
			if newPassword:
				logging.warning('Password is expired, trying to bind with a null session.')
				smbpasswd.connect(anonymous=True)
			else:
				logging.critical('Cannot set new NTLM hashes when current password is expired. Provide a plaintext value for the new password.')
				sys.exit(1)
		elif 'STATUS_LOGON_FAILURE' in str(e):
			logging.critical('Authentication failure.')
			sys.exit(1)
		else:
			raise e

	if newPassword:
		# If using a plaintext value for the new password
		smbpasswd.hSamrUnicodeChangePasswordUser2()
	else:
		# If using NTLM hashes for the new password
		smbpasswd.hSamrChangePasswordUser()<|MERGE_RESOLUTION|>--- conflicted
+++ resolved
@@ -8,7 +8,6 @@
 # for more information.
 #
 # Description:
-<<<<<<< HEAD
 #  	This script is an alternative to smbpasswd tool and intended to be used
 #  	for changing passwords remotely over SMB (MSRPC-SAMR). It can perform the
 #  	password change when the current password is expired, and supports NTLM
@@ -32,23 +31,6 @@
 #  	https://github.com/SecureAuthCorp/impacket/pull/381
 #  	https://docs.microsoft.com/en-us/openspecs/windows_protocols/ms-samr/acb3204a-da8b-478e-9139-1ea589edb880
 #  	https://docs.microsoft.com/en-us/openspecs/windows_protocols/ms-samr/9699d8ca-e1a4-433c-a8c3-d7bebeb01476
-=======
-# 	This script is an alternative to smbpasswd tool and intended to be used
-# 	for changing expired passwords remotely over SMB (MSRPC-SAMR).
-#
-# 	Examples:
-# 		smbpasswd.py j.doe@PC01.megacorp.local
-# 		smbpasswd.py j.doe:'Passw0rd!'@10.10.13.37 -newpass 'N3wPassw0rd!'
-# 		smbpasswd.py -hashes :fc525c9683e8fe067095ba2ddc971889 j.doe@10.10.13.37 -newpass 'N3wPassw0rd!'
-#
-# Author:
-# 	Sam Freeside (@snovvcrash)
-#
-# References:
-# 	- https://snovvcrash.github.io/2020/10/31/pretending-to-be-smbpasswd-with-impacket.html
-#  	- https://github.com/samba-team/samba/blob/master/source3/utils/smbpasswd.c
-#  	- https://docs.microsoft.com/en-us/openspecs/windows_protocols/ms-samr/acb3204a-da8b-478e-9139-1ea589edb880
->>>>>>> c7bc76f8
 #
 
 import sys
